import inspect
import logging
import os
import subprocess
import sys
from pathlib import Path
from typing import Any

import requests
from pydantic import BaseModel, PrivateAttr, model_validator
from requests import RequestException

from deriva_ml.core.definitions import RID
from deriva_ml.core.exceptions import DerivaMLException

try:
    from IPython.core.getipython import get_ipython
except ImportError:  # Graceful fallback if IPython isn't installed.

    def get_ipython() -> None:
        return None


try:
    from jupyter_server.serverapp import list_running_servers

    def get_servers() -> list[Any]:
        return list(list_running_servers())
except ImportError:

    def list_running_servers():
        return []

    def get_servers() -> list[Any]:
        return list_running_servers()


try:
    from ipykernel.connect import get_connection_file

    def get_kernel_connection() -> str:
        return get_connection_file()
except ImportError:

    def get_connection_file():
        return ""

    def get_kernel_connection() -> str:
        return get_connection_file()


class Workflow(BaseModel):
    """Represents a computational workflow in DerivaML.

    A workflow defines a computational process or analysis pipeline. Each workflow has
    a unique identifier, source code location, and type. Workflows are typically
    associated with Git repositories for version control.

    Attributes:
        name (str): Human-readable name of the workflow.
        url (str): URI to the workflow source code (typically a GitHub URL).
        workflow_type (str): Type of workflow (must be a controlled vocabulary term).
        version (str | None): Version identifier (semantic versioning).
        description (str | None): Description of workflow purpose and behavior.
        rid (RID | None): Resource Identifier if registered in catalog.
        checksum (str | None): Git hash of workflow source code.
        is_notebook (bool): Whether workflow is a Jupyter notebook.

    Example:
        >>> workflow = Workflow(
        ...     name="RNA Analysis",
        ...     url="https://github.com/org/repo/analysis.ipynb",
        ...     workflow_type="python_notebook",
        ...     version="1.0.0",
        ...     description="RNA sequence analysis"
        ... )
    """

    name: str
    workflow_type: str
    description: str | None = None
    url: str | None = None
    version: str | None = None
    rid: RID | None = None
    checksum: str | None = None
    is_notebook: bool = False
    git_root: Path | None = None

    _logger: logging.Logger = PrivateAttr(default=10)

    @model_validator(mode="after")
    def setup_url_checksum(self) -> "Workflow":
        """Creates a workflow from the current execution context.

        Identifies the currently executing program (script or notebook) and creates
        a workflow definition. Automatically determines the Git repository information
        and source code checksum.

        The behavior can be configured using environment variables:
            - DERIVA_ML_WORKFLOW_URL: Override the detected workflow URL
            - DERIVA_ML_WORKFLOW_CHECKSUM: Override the computed checksum

        Args:

        Returns:
            Workflow: New workflow instance with detected Git information.

        Raises:
            DerivaMLException: If not in a Git repository or detection fails.

        Example:
            >>> workflow = Workflow.create_workflow(
            ...     name="Sample Analysis",
            ...     workflow_type="python_script",
            ...     description="Process sample data"
            ... )
        """
        """Initializes logging for the workflow."""

        # Check to see if execution file info is being passed in by calling program.
        if "DERIVA_ML_WORKFLOW_URL" in os.environ:
            self.url = os.environ["DERIVA_ML_WORKFLOW_URL"]
            self.checksum = os.environ["DERIVA_ML_WORKFLOW_CHECKSUM"]
            self.is_notebook = True

        if not self.url:
            path, self.is_notebook = Workflow._get_python_script()
            self.url, self.checksum = Workflow.get_url_and_checksum(path)
            self.git_root = Workflow._get_git_root(path)

        self._logger = logging.getLogger("deriva_ml")
        return self

    @staticmethod
    def get_url_and_checksum(executable_path: Path) -> tuple[str, str]:
        """Determines the Git URL and checksum for a file.

        Computes the Git repository URL and file checksum for the specified path.
        For notebooks, strips cell outputs before computing the checksum.

        Args:
            executable_path: Path to the workflow file.

        Returns:
            tuple[str, str]: (GitHub URL, Git object hash)

        Raises:
            DerivaMLException: If not in a Git repository.

        Example:
            >>> url, checksum = Workflow.get_url_and_checksum(Path("analysis.ipynb"))
            >>> print(f"URL: {url}")
            >>> print(f"Checksum: {checksum}")
        """
        try:
            subprocess.run(
                "git rev-parse --is-inside-work-tree",
                capture_output=True,
                text=True,
                shell=True,
                check=True,
            )
        except subprocess.CalledProcessError:
            raise DerivaMLException("Not executing in a Git repository.")

        github_url, is_dirty = Workflow._github_url(executable_path)

        if is_dirty:
            logging.getLogger("deriva_ml").warning(
                f"File {executable_path} has been modified since last commit. Consider commiting before executing"
            )

        # If you are in a notebook, strip out the outputs before computing the checksum.
        cmd = (
            f"nbstripout -t {executable_path} | git hash-object --stdin"
            if "ipynb" == executable_path.suffix
            else f"git hash-object {executable_path}"
        )
        checksum = (
            subprocess.run(
                cmd,
                capture_output=True,
                text=True,
                check=False,
                shell=True,
            ).stdout.strip()
            if executable_path != "REPL"
            else "1"
        )
        return github_url, checksum

    @staticmethod
    def _get_git_root(executable_path: Path) -> str | None:
        """Gets the root directory of the Git repository.

        Args:
            executable_path: Path to check for Git repository.

        Returns:
            str | None: Absolute path to repository root, or None if not in repository.
        """
        try:
            result = subprocess.run(
                ["git", "rev-parse", "--show-toplevel"],
                cwd=executable_path.parent,
                stdout=subprocess.PIPE,
                stderr=subprocess.DEVNULL,
                text=True,
                check=True,
            )
            return result.stdout.strip()
        except subprocess.CalledProcessError:
            return None  # Not in a git repository

    @staticmethod
    def _check_nbstrip_status() -> None:
        """Checks if nbstripout is installed and configured.

        Verifies that the nbstripout tool is available and properly installed in the
        Git repository. Issues warnings if setup is incomplete.
        """
        logger = logging.getLogger("deriva_ml")
        try:
            if subprocess.run(
                ["nbstripout", "--is-installed"],
                check=False,
                capture_output=True,
            ).returncode:
                logger.warning("nbstripout is not installed in repository. Please run nbstripout --install")
        except subprocess.CalledProcessError:
            logger.error("nbstripout is not found.")

    @staticmethod
    def _get_notebook_path() -> Path | None:
        """Gets the path of the currently executing notebook.

        Returns:
            Path | None: Absolute path to current notebook, or None if not in notebook.
        """

        server, session = Workflow._get_notebook_session()

        if server and session:
            relative_path = session["notebook"]["path"]
            # Join the notebook directory with the relative path
            return Path(server["root_dir"]) / relative_path
        else:
            return None

    @staticmethod
    def _get_notebook_session() -> tuple[dict[str, Any] | None, dict[str, Any] | None]:
        """Return the absolute path of the current notebook."""
        # Get the kernel's connection file and extract the kernel ID
        try:
            if not (connection_file := Path(get_kernel_connection()).name):
                return None, None
        except RuntimeError:
            return None, None

        kernel_id = connection_file.split("-", 1)[1].split(".")[0]

        # Look through the running server sessions to find the matching kernel ID
        for server in get_servers():
            try:
                # If a token is required for authentication, include it in headers
                token = server.get("token", "")
                headers = {}
                if token:
                    headers["Authorization"] = f"token {token}"

                try:
                    sessions_url = server["url"] + "api/sessions"
                    response = requests.get(sessions_url, headers=headers)
                    response.raise_for_status()
                    sessions = response.json()
                except RequestException as e:
                    raise e
                for sess in sessions:
                    if sess["kernel"]["id"] == kernel_id:
                        return server, sess
            except Exception as _e:
                # Ignore servers we can't connect to.
                pass
        return None, None

    @staticmethod
    def _in_repl():
        # Standard Python interactive mode
        if hasattr(sys, "ps1"):
            return True

        # Interactive mode forced by -i
        if sys.flags.interactive:
            return True

        # IPython / Jupyter detection
        try:
            from IPython import get_ipython

            if get_ipython() is not None:
                return True
        except ImportError:
            pass

        return False

    @staticmethod
    def _get_python_script() -> tuple[Path, bool]:
        """Return the path to the currently executing script"""
        is_notebook = True
        if not (filename := Workflow._get_notebook_path()):
            is_notebook = False
            stack = [
                s.filename
                for s in inspect.stack()
                if ("pycharm" not in s.filename) and ("site-packages" not in s.filename)
            ]
            # Get the caller's filename, which is two up the stack from here.
            filename = Path(stack[-1])
            if not (filename.exists() or Workflow._in_repl()):
                # Being called from the command line interpreter.
                filename = Path.cwd() / Path("REPL")
<<<<<<< HEAD
            # Get the caller's filename, which is two up the stack from here.
            elif "PYTEST_CURRENT_TEST" in os.environ:
                filename = Path.cwd() / Path("pytest")
            else:
                raise DerivaMLException("Looking for caller failed")  # Stack is too shallow
=======
>>>>>>> 5c3d0900
        return filename, is_notebook

    @staticmethod
    def _github_url(executable_path: Path) -> tuple[str, bool]:
        """Return a GitHub URL for the latest commit of the script from which this routine is called.

        This routine is used to be called from a script or notebook (e.g., python -m file). It assumes that
        the file is in a GitHub repository and committed.  It returns a URL to the last commited version of this
        file in GitHub.

        Returns: A tuple with the gethub_url and a boolean to indicate if uncommited changes
            have been made to the file.

        """

        # Get repo URL from local GitHub repo.
        if executable_path == "REPL":
            return "REPL", True
        try:
            result = subprocess.run(
                ["git", "remote", "get-url", "origin"],
                capture_output=True,
                text=True,
                cwd=executable_path.parent,
            )
            github_url = result.stdout.strip().removesuffix(".git")
        except subprocess.CalledProcessError:
            raise DerivaMLException("No GIT remote found")

        # Find the root directory for the repository
        repo_root = Workflow._get_git_root(executable_path)

        # Now check to see if a file has been modified since the last commit.
        try:
            result = subprocess.run(
                ["git", "status", "--porcelain"],
                cwd=executable_path.parent,
                capture_output=True,
                text=True,
                check=False,
            )
            is_dirty = bool("M " in result.stdout.strip())  # Returns True if the output indicates a modified file
        except subprocess.CalledProcessError:
            is_dirty = False  # If the Git command fails, assume no changes

        """Get SHA-1 hash of latest commit of the file in the repository"""

        result = subprocess.run(
            ["git", "log", "-n", "1", "--pretty=format:%H", executable_path],
            cwd=repo_root,
            capture_output=True,
            text=True,
            check=False,
        )
        sha = result.stdout.strip()
        url = f"{github_url}/blob/{sha}/{executable_path.relative_to(repo_root)}"
        return url, is_dirty<|MERGE_RESOLUTION|>--- conflicted
+++ resolved
@@ -320,14 +320,11 @@
             if not (filename.exists() or Workflow._in_repl()):
                 # Being called from the command line interpreter.
                 filename = Path.cwd() / Path("REPL")
-<<<<<<< HEAD
             # Get the caller's filename, which is two up the stack from here.
             elif "PYTEST_CURRENT_TEST" in os.environ:
                 filename = Path.cwd() / Path("pytest")
             else:
                 raise DerivaMLException("Looking for caller failed")  # Stack is too shallow
-=======
->>>>>>> 5c3d0900
         return filename, is_notebook
 
     @staticmethod
